--- conflicted
+++ resolved
@@ -1,11 +1,7 @@
 {
     "_meta": {
         "hash": {
-<<<<<<< HEAD
-            "sha256": "8a3089fb7dac3904f1ae2631203a16cfe6fdb0b22617575eddb254b03c7a2c25"
-=======
             "sha256": "d1071fff0e321196f004b4e8d5e577af051e38c245a713e23197b648aaf3455b"
->>>>>>> 0002ab5c
         },
         "pipfile-spec": 6,
         "requires": {
@@ -45,8 +41,6 @@
             "markers": "python_version >= '3.9'",
             "version": "==1.9.5"
         },
-<<<<<<< HEAD
-=======
         "astroid": {
             "hashes": [
                 "sha256:1e5a5011af2920c7c67a53f65d536d65bfa7116feeaf2354d8b94f29573bb0ce",
@@ -55,7 +49,6 @@
             "markers": "python_full_version >= '3.9.0'",
             "version": "==3.3.11"
         },
->>>>>>> 0002ab5c
         "attrs": {
             "hashes": [
                 "sha256:16d5969b87f0859ef33a48b35d55ac1be6e42ae49d5e853b597db70c35c57e11",
@@ -287,13 +280,8 @@
                 "sha256:fd10de089bcdcd1be95a2f73dbe6254798ec1bda9f450d5828c96f93e2536b9c",
                 "sha256:fdabf8315679312cfa71302f9bd509ded4f2f263fb5b765cf1433b39106c3cc9"
             ],
-<<<<<<< HEAD
-            "markers": "python_full_version >= '3.7.0'",
-            "version": "==3.1.0"
-=======
             "markers": "python_version >= '3.7'",
             "version": "==3.4.3"
->>>>>>> 0002ab5c
         },
         "click": {
             "hashes": [
@@ -477,27 +465,11 @@
         },
         "dill": {
             "hashes": [
-<<<<<<< HEAD
-                "sha256:a07ffd2351b8c678dfc4a856a3005f8067aea51d6ba6c700796a4d9e280f39f0",
-                "sha256:e5db55f3687856d8fbdab002ed78544e1c4559a130302693d839dfe8f93f2373"
-            ],
-            "markers": "python_version >= '3.11'",
-            "version": "==0.3.6"
-        },
-        "exceptiongroup": {
-            "hashes": [
-                "sha256:12c3e887d6485d16943a309616de20ae5582633e0a2eda17f4e10fd61c1e8af5",
-                "sha256:e346e69d186172ca7cf029c8c1d16235aa0e04035e5750b4b95039e65204328f"
-            ],
-            "markers": "python_version >= '3.7'",
-            "version": "==1.1.2"
-=======
                 "sha256:0633f1d2df477324f53a895b02c901fb961bdbf65a17122586ea7019292cbcf0",
                 "sha256:44f54bf6412c2c8464c14e8243eb163690a9800dbe2c367330883b19c7561049"
             ],
             "markers": "python_version >= '3.8'",
             "version": "==0.4.0"
->>>>>>> 0002ab5c
         },
         "firebase-admin": {
             "hashes": [
@@ -527,27 +499,11 @@
                 "grpc"
             ],
             "hashes": [
-<<<<<<< HEAD
-                "sha256:25d29e05a0058ed5f19c61c0a78b1b53adea4d9364b464d014fbda941f6d1c9a",
-                "sha256:d92a5a92dc36dd4f4b9ee4e55528a90e432b059f93aee6ad857f9de8cc7ae94a"
-            ],
-            "markers": "platform_python_implementation != 'PyPy'",
-            "version": "==2.11.1"
-        },
-        "google-api-python-client": {
-            "hashes": [
-                "sha256:e0b74ed5fa9bdb07a66fb030d3f4cae550ed1c07e23600d86450d3c3c5efae51",
-                "sha256:f38a6e106a7417719715506d36f0a233ec253335e422bda311352866a86c4187"
-            ],
-            "markers": "python_version >= '3.7'",
-            "version": "==2.92.0"
-=======
                 "sha256:1c63aa6af0d0d5e37966f157a77f9396d820fba59f9e43e9415bc3dc5baff300",
                 "sha256:e9a8f62d363dc8424a8497f4c2a47d6bcda6c16514c935629c257ab5d10210e7"
             ],
             "markers": "python_version >= '3.7'",
             "version": "==2.25.2"
->>>>>>> 0002ab5c
         },
         "google-auth": {
             "hashes": [
@@ -793,13 +749,8 @@
                 "sha256:58d8927ecce74e5087aef019f778d4081a3b6c98f15a80ba35782ca8a2097784",
                 "sha256:9b8f96a14cfee0677e78e941ff62f03769a06d412aabb9e2a90487b3b7e8d481"
             ],
-<<<<<<< HEAD
-            "markers": "python_full_version >= '3.8.0'",
-            "version": "==5.12.0"
-=======
             "markers": "python_full_version >= '3.9.0'",
             "version": "==6.1.0"
->>>>>>> 0002ab5c
         },
         "itsdangerous": {
             "hashes": [
@@ -829,92 +780,6 @@
         },
         "lxml": {
             "hashes": [
-<<<<<<< HEAD
-                "sha256:075b731ddd9e7f68ad24c635374211376aa05a281673ede86cbe1d1b3455279d",
-                "sha256:081d32421db5df44c41b7f08a334a090a545c54ba977e47fd7cc2deece78809a",
-                "sha256:0a3d3487f07c1d7f150894c238299934a2a074ef590b583103a45002035be120",
-                "sha256:0bfd0767c5c1de2551a120673b72e5d4b628737cb05414f03c3277bf9bed3305",
-                "sha256:0c0850c8b02c298d3c7006b23e98249515ac57430e16a166873fc47a5d549287",
-                "sha256:0e2cb47860da1f7e9a5256254b74ae331687b9672dfa780eed355c4c9c3dbd23",
-                "sha256:120fa9349a24c7043854c53cae8cec227e1f79195a7493e09e0c12e29f918e52",
-                "sha256:1247694b26342a7bf47c02e513d32225ededd18045264d40758abeb3c838a51f",
-                "sha256:14e019fd83b831b2e61baed40cab76222139926b1fb5ed0e79225bc0cae14584",
-                "sha256:1509dd12b773c02acd154582088820893109f6ca27ef7291b003d0e81666109f",
-                "sha256:17a753023436a18e27dd7769e798ce302963c236bc4114ceee5b25c18c52c693",
-                "sha256:1e224d5755dba2f4a9498e150c43792392ac9b5380aa1b845f98a1618c94eeef",
-                "sha256:1f447ea5429b54f9582d4b955f5f1985f278ce5cf169f72eea8afd9502973dd5",
-                "sha256:23eed6d7b1a3336ad92d8e39d4bfe09073c31bfe502f20ca5116b2a334f8ec02",
-                "sha256:25f32acefac14ef7bd53e4218fe93b804ef6f6b92ffdb4322bb6d49d94cad2bc",
-                "sha256:303bf1edce6ced16bf67a18a1cf8339d0db79577eec5d9a6d4a80f0fb10aa2da",
-                "sha256:3331bece23c9ee066e0fb3f96c61322b9e0f54d775fccefff4c38ca488de283a",
-                "sha256:3e9bdd30efde2b9ccfa9cb5768ba04fe71b018a25ea093379c857c9dad262c40",
-                "sha256:411007c0d88188d9f621b11d252cce90c4a2d1a49db6c068e3c16422f306eab8",
-                "sha256:42871176e7896d5d45138f6d28751053c711ed4d48d8e30b498da155af39aebd",
-                "sha256:46f409a2d60f634fe550f7133ed30ad5321ae2e6630f13657fb9479506b00601",
-                "sha256:48628bd53a426c9eb9bc066a923acaa0878d1e86129fd5359aee99285f4eed9c",
-                "sha256:48d6ed886b343d11493129e019da91d4039826794a3e3027321c56d9e71505be",
-                "sha256:4930be26af26ac545c3dffb662521d4e6268352866956672231887d18f0eaab2",
-                "sha256:4aec80cde9197340bc353d2768e2a75f5f60bacda2bab72ab1dc499589b3878c",
-                "sha256:4c28a9144688aef80d6ea666c809b4b0e50010a2aca784c97f5e6bf143d9f129",
-                "sha256:4d2d1edbca80b510443f51afd8496be95529db04a509bc8faee49c7b0fb6d2cc",
-                "sha256:4dd9a263e845a72eacb60d12401e37c616438ea2e5442885f65082c276dfb2b2",
-                "sha256:4fb960a632a49f2f089d522f70496640fdf1218f1243889da3822e0a9f5f3ba7",
-                "sha256:50baa9c1c47efcaef189f31e3d00d697c6d4afda5c3cde0302d063492ff9b477",
-                "sha256:53ace1c1fd5a74ef662f844a0413446c0629d151055340e9893da958a374f70d",
-                "sha256:5515edd2a6d1a5a70bfcdee23b42ec33425e405c5b351478ab7dc9347228f96e",
-                "sha256:56dc1f1ebccc656d1b3ed288f11e27172a01503fc016bcabdcbc0978b19352b7",
-                "sha256:578695735c5a3f51569810dfebd05dd6f888147a34f0f98d4bb27e92b76e05c2",
-                "sha256:57aba1bbdf450b726d58b2aea5fe47c7875f5afb2c4a23784ed78f19a0462574",
-                "sha256:57d6ba0ca2b0c462f339640d22882acc711de224d769edf29962b09f77129cbf",
-                "sha256:5c245b783db29c4e4fbbbfc9c5a78be496c9fea25517f90606aa1f6b2b3d5f7b",
-                "sha256:5c31c7462abdf8f2ac0577d9f05279727e698f97ecbb02f17939ea99ae8daa98",
-                "sha256:64f479d719dc9f4c813ad9bb6b28f8390360660b73b2e4beb4cb0ae7104f1c12",
-                "sha256:65299ea57d82fb91c7f019300d24050c4ddeb7c5a190e076b5f48a2b43d19c42",
-                "sha256:6689a3d7fd13dc687e9102a27e98ef33730ac4fe37795d5036d18b4d527abd35",
-                "sha256:690dafd0b187ed38583a648076865d8c229661ed20e48f2335d68e2cf7dc829d",
-                "sha256:6fc3c450eaa0b56f815c7b62f2b7fba7266c4779adcf1cece9e6deb1de7305ce",
-                "sha256:704f61ba8c1283c71b16135caf697557f5ecf3e74d9e453233e4771d68a1f42d",
-                "sha256:71c52db65e4b56b8ddc5bb89fb2e66c558ed9d1a74a45ceb7dcb20c191c3df2f",
-                "sha256:7d298a1bd60c067ea75d9f684f5f3992c9d6766fadbc0bcedd39750bf344c2f4",
-                "sha256:8b77946fd508cbf0fccd8e400a7f71d4ac0e1595812e66025bac475a8e811694",
-                "sha256:8d7e43bd40f65f7d97ad8ef5c9b1778943d02f04febef12def25f7583d19baac",
-                "sha256:8df133a2ea5e74eef5e8fc6f19b9e085f758768a16e9877a60aec455ed2609b2",
-                "sha256:8ed74706b26ad100433da4b9d807eae371efaa266ffc3e9191ea436087a9d6a7",
-                "sha256:92af161ecbdb2883c4593d5ed4815ea71b31fafd7fd05789b23100d081ecac96",
-                "sha256:97047f0d25cd4bcae81f9ec9dc290ca3e15927c192df17331b53bebe0e3ff96d",
-                "sha256:9719fe17307a9e814580af1f5c6e05ca593b12fb7e44fe62450a5384dbf61b4b",
-                "sha256:9a92d3faef50658dd2c5470af249985782bf754c4e18e15afb67d3ab06233f13",
-                "sha256:9bb6ad405121241e99a86efff22d3ef469024ce22875a7ae045896ad23ba2340",
-                "sha256:9e28c51fa0ce5674be9f560c6761c1b441631901993f76700b1b30ca6c8378d6",
-                "sha256:aca086dc5f9ef98c512bac8efea4483eb84abbf926eaeedf7b91479feb092458",
-                "sha256:b0a545b46b526d418eb91754565ba5b63b1c0b12f9bd2f808c852d9b4b2f9b5c",
-                "sha256:b4e4bc18382088514ebde9328da057775055940a1f2e18f6ad2d78aa0f3ec5b9",
-                "sha256:b6420a005548ad52154c8ceab4a1290ff78d757f9e5cbc68f8c77089acd3c432",
-                "sha256:b86164d2cff4d3aaa1f04a14685cbc072efd0b4f99ca5708b2ad1b9b5988a991",
-                "sha256:bb3bb49c7a6ad9d981d734ef7c7193bc349ac338776a0360cc671eaee89bcf69",
-                "sha256:bef4e656f7d98aaa3486d2627e7d2df1157d7e88e7efd43a65aa5dd4714916cf",
-                "sha256:c0781a98ff5e6586926293e59480b64ddd46282953203c76ae15dbbbf302e8bb",
-                "sha256:c2006f5c8d28dee289f7020f721354362fa304acbaaf9745751ac4006650254b",
-                "sha256:c41bfca0bd3532d53d16fd34d20806d5c2b1ace22a2f2e4c0008570bf2c58833",
-                "sha256:cd47b4a0d41d2afa3e58e5bf1f62069255aa2fd6ff5ee41604418ca925911d76",
-                "sha256:cdb650fc86227eba20de1a29d4b2c1bfe139dc75a0669270033cb2ea3d391b85",
-                "sha256:cef2502e7e8a96fe5ad686d60b49e1ab03e438bd9123987994528febd569868e",
-                "sha256:d27be7405547d1f958b60837dc4c1007da90b8b23f54ba1f8b728c78fdb19d50",
-                "sha256:d37017287a7adb6ab77e1c5bee9bcf9660f90ff445042b790402a654d2ad81d8",
-                "sha256:d3ff32724f98fbbbfa9f49d82852b159e9784d6094983d9a8b7f2ddaebb063d4",
-                "sha256:d73d8ecf8ecf10a3bd007f2192725a34bd62898e8da27eb9d32a58084f93962b",
-                "sha256:dd708cf4ee4408cf46a48b108fb9427bfa00b9b85812a9262b5c668af2533ea5",
-                "sha256:eadfbbbfb41b44034a4c757fd5d70baccd43296fb894dba0295606a7cf3124aa",
-                "sha256:ed667f49b11360951e201453fc3967344d0d0263aa415e1619e85ae7fd17b4e0",
-                "sha256:f3df3db1d336b9356dd3112eae5f5c2b8b377f3bc826848567f10bfddfee77e9",
-                "sha256:f6bdac493b949141b733c5345b6ba8f87a226029cbabc7e9e121a413e49441e0",
-                "sha256:fc9b106a1bf918db68619fdcd6d5ad4f972fdd19c01d19bdb6bf63f3589a9ec5",
-                "sha256:fcdd00edfd0a3001e0181eab3e63bd5c74ad3e67152c84f93f13769a40e073a7",
-                "sha256:fe4bda6bd4340caa6e5cf95e73f8fea5c4bfc55763dd42f1b50a94c1b4a2fbd4"
-            ],
-            "index": "pypi",
-            "version": "==4.9.3"
-=======
                 "sha256:058027e261afed589eddcfe530fcc6f3402d7fd7e89bfd0532df82ebc1563dba",
                 "sha256:063eccf89df5b24e361b123e257e437f9e9878f425ee9aae3144c77faf6da6d8",
                 "sha256:064fdadaf7a21af3ed1dcaa106b854077fbeada827c18f72aec9346847cd65d0",
@@ -1059,7 +924,6 @@
             "index": "pypi",
             "markers": "python_version >= '3.8'",
             "version": "==6.0.2"
->>>>>>> 0002ab5c
         },
         "markdown": {
             "hashes": [
@@ -1302,33 +1166,20 @@
         },
         "prompt-toolkit": {
             "hashes": [
-<<<<<<< HEAD
-                "sha256:04505ade687dc26dc4284b1ad19a83be2f2afe83e7a828ace0c72f3a1df72aac",
-                "sha256:9dffbe1d8acf91e3de75f3b544e4842382fc06c6babe903ac9acb74dc6e08d88"
-            ],
-            "index": "pypi",
-            "version": "==3.0.39"
-=======
                 "sha256:28cde192929c8e7321de85de1ddbe736f1375148b02f2e17edd840042b1be855",
                 "sha256:9aac639a3bbd33284347de5ad8d68ecc044b91a762dc39b7c21095fcd6a19955"
             ],
             "index": "pypi",
             "markers": "python_version >= '3.8'",
             "version": "==3.0.52"
->>>>>>> 0002ab5c
         },
         "proto-plus": {
             "hashes": [
                 "sha256:13285478c2dcf2abb829db158e1047e2f1e8d63a077d94263c2b88b043c75a66",
                 "sha256:21a515a4c4c0088a773899e23c7bbade3d18f9c66c73edd4c7ee3816bc96a012"
             ],
-<<<<<<< HEAD
-            "markers": "python_version >= '3.6'",
-            "version": "==1.22.3"
-=======
             "markers": "python_version >= '3.7'",
             "version": "==1.26.1"
->>>>>>> 0002ab5c
         },
         "protobuf": {
             "hashes": [
@@ -1820,19 +1671,11 @@
         },
         "trio": {
             "hashes": [
-<<<<<<< HEAD
-                "sha256:1270da4a4a33caf33f85c6a255f2ef5f71629a3ec9aea31a052062b673ae58d3",
-                "sha256:eb5f641b313eb502a16de176d84cecd9ccf2394a7c8655d2297398376bb15eca"
-            ],
-            "markers": "python_version >= '3.7'",
-            "version": "==0.22.1"
-=======
                 "sha256:b5d14cd6293d79298b49c3485ffd9c07e3ce03a6da8c7dfbe0cb3dd7dc9a4774",
                 "sha256:f71d551ccaa79d0cb73017a33ef3264fde8335728eb4c6391451fe5d253a9d5b"
             ],
             "markers": "python_version >= '3.9'",
             "version": "==0.31.0"
->>>>>>> 0002ab5c
         },
         "trio-websocket": {
             "hashes": [
@@ -2013,23 +1856,6 @@
         }
     },
     "develop": {
-<<<<<<< HEAD
-        "autopep8": {
-            "hashes": [
-                "sha256:86e9303b5e5c8160872b2f5ef611161b2893e9bfe8ccc7e2f76385947d57a2f1",
-                "sha256:f9849cdd62108cb739dbcdbfb7fdcc9a30d1b63c4cc3e1c1f893b5360941b61c"
-            ],
-            "index": "pypi",
-            "version": "==2.0.2"
-        },
-        "pycodestyle": {
-            "hashes": [
-                "sha256:347187bdb476329d98f695c213d7295a846d1152ff4fe9bacb8a9590b8ee7053",
-                "sha256:8a4eaf0d0495c7395bdab3589ac2db602797d76207242c17d470186815706610"
-            ],
-            "markers": "python_version >= '3.6'",
-            "version": "==2.10.0"
-=======
         "exceptiongroup": {
             "hashes": [
                 "sha256:4d111e6e0c13d0644cad6ddaa7ed0261a0b36971f6d23e7ec9b4b9097da78a10",
@@ -2038,7 +1864,6 @@
             "index": "pypi",
             "markers": "python_version >= '3.7'",
             "version": "==1.3.0"
->>>>>>> 0002ab5c
         }
     }
 }