--- conflicted
+++ resolved
@@ -78,12 +78,8 @@
     while first_run or len(urls) == 0 or len(result) > 0:
         clear()
         print("Enter URLs for Scraping\n")
-<<<<<<< HEAD
         print(
             "Flathunter scrapes property portals by fetching content from search URLs\n"
-=======
-        print("Flathunter scrapes property portals by fetching content from search URLs\n"
->>>>>>> f343e30b
             "on the websites. Visit ImmoScout, ImmoWelt, Kleinanzeigen or WG-Gesucht,\n"
             "make a search for the flat that you are looking for (e.g. pick a city), and\n"
             "copy the URL here. You can add as many URLs as you like.\n\n"
@@ -207,17 +203,13 @@
     """Ask the user for the Slack webhook URL"""
     clear()
     print("Slack Webhook URL\n")
-    print("To receive messages over Slack, Flathunter will need the Webhook URL\n"
-    "of your Slack channel.\n")
+    print("To receive messages over Slack, Flathunter will need the Webhook URL\n" "of your Slack channel.\n")
 
     webhook_url = prompt_with_default("Enter Webhook URL: ", config.slack_webhook_url())
     if len(webhook_url) == 0:
         raise ConfigurationAborted()
-    return {
-        Notifier.SLACK.value: {
-            "webhook_url": webhook_url
-        }
-    }
+    return {Notifier.SLACK.value: {"webhook_url": webhook_url}}
+
 
 def configure_notifier(notifier: str, config) -> Dict[str, Any]:
     """Configure the selected / active notifier"""
