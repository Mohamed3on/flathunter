"""
Create or edit a basic flathunter configuration
"""
import sys
import re
import os
from typing import List, Any, Dict, Optional
from enum import Enum
from functools import reduce

from ruamel.yaml import YAML
from prompt_toolkit.shortcuts import message_dialog, radiolist_dialog, clear, button_dialog
from prompt_toolkit import prompt
from prompt_toolkit.document import Document
from prompt_toolkit.validation import Validator, ValidationError

from flathunter.config import YamlConfig
from flathunter.crawler import immobilienscout


class ConfigurationAborted(Exception):
    """Exception to indicate the user has aborted the configuration"""

    def __str__(self):
        return "Configuration Aborted"


class ConfigurationError(Exception):
    """Exception to indicate that the configuration failed (programming error)"""


class Notifier(Enum):
    """Class for the different types of notifier"""

    TELEGRAM = "telegram"
    MATTERMOST = "mattermost"
    APPRISE = "apprise"
    SLACK = "slack"


def welcome():
    """Display the welcome dialog"""
    message_dialog(
        title="Flathunter Configuration Wizard",
        text="Welcome to the Flathunter Configuration Wizard\n\n"
        "This Wizard will take you through the configuration of your Flathunter\ninstallation. "
        "The configuration generated will be saved to `config.yaml`\n"
        "in your project directory\n\n"
        "Press ENTER to continue.",
    ).run()


class UrlsValidator(Validator):
    """Validate that URLs entered in the URL entry screen are crawled by one of the
    configured crawlers"""

    def __init__(self, urls, config):
        self.urls = urls
        self.config = config

    def validate(self, document: Document):
        """Runs when Enter is pressed at the URL Entry prompt"""
        if len(document.text) == 0:
            if len(self.urls) == 0:
                raise ValidationError(cursor_position=0, message="Supply at least one URL")
            return
        for searcher in self.config.searchers():
            if re.search(searcher.URL_PATTERN, document.text):
                return
        raise ValidationError(cursor_position=len(document.text), message="URL did not match any configured scraper")


def gather_urls(config: YamlConfig) -> List[str]:
    """Get a list of URLs from the user for crawling"""
    urls = config.target_urls()
    result = ""
    first_run = True
    while first_run or len(urls) == 0 or len(result) > 0:
        clear()
        print("Enter URLs for Scraping\n")
        print(
            "Flathunter scrapes property portals by fetching content from search URLs\n"
            "on the websites. Visit ImmoScout, ImmoWelt, Kleinanzeigen or WG-Gesucht,\n"
            "make a search for the flat that you are looking for (e.g. pick a city), and\n"
            "copy the URL here. You can add as many URLs as you like.\n\n"
        )
        if len(urls) > 0:
            print("\n".join(urls))
            print("")
        result = prompt(
            "Enter a target URL (or hit enter to continue): ",
            validator=UrlsValidator(urls, config),
            validate_while_typing=False,
        )
        if len(result) > 0:
            urls.append(result)
        if len(result) == 0 and len(urls) == 0:
            raise ConfigurationAborted()
        first_run = False
    return urls


def select_notifier(config: YamlConfig) -> str:
    """Select which notifier to use"""
    if len(config.notifiers()) > 0:
        default = config.notifiers()[0]
    else:
        default = Notifier.TELEGRAM.value
    return radiolist_dialog(
        values=[
            (Notifier.TELEGRAM.value, "Telegram"),
            (Notifier.MATTERMOST.value, "Mattermost"),
            (Notifier.APPRISE.value, "Apprise"),
            (Notifier.SLACK.value, "Slack"),
        ],
        title="Configure notifications",
        text="Choose a notification platform.",
        default=default,
    ).run()


def prompt_with_default(prompt_string: str, default_value: Optional[str]) -> str:
    """Prompt the user for input, providing an optional default value"""
    if default_value is None:
        return prompt(prompt_string)
    return prompt(prompt_string, default=default_value)


def get_bot_token(config: YamlConfig) -> str:
    """Ask the user for the Telegram Bot token"""
    clear()
    print("Telegram Bot Token\n")
    print(
        "To send Telegram messages, we need a Telegram Bot Token. You can follow\n"
        "the instructions here to track down 'The BotFather' and generate your token:\n"
        "https://medium.com/geekculture/generate-telegram-token-for-bot-api-d26faf9bf064\n"
    )

    result = prompt_with_default("Enter Bot Token: ", config.telegram_bot_token())
    if result is None or len(result) == 0:
        raise ConfigurationAborted()
    return result


def get_receiver_id(config: YamlConfig) -> str:
    """Ask the user for the target Telegram User ID for the Telegram notifications"""
    clear()
    print("Telegram Receiver ID\n")
    print(
        "Your Telegram Bot needs to know which user to send the notifications to.\n"
        "This will normally be the User ID associated with your Telegram Account.\n"
        "To work out your User ID, start a chat with the @userinfobot:\n"
        "https://telegram.me/userinfobot\n"
    )
    current_receiver_id = None
    if len(config.telegram_receiver_ids()) > 0:
        current_receiver_id = str(config.telegram_receiver_ids()[0])
    result = prompt_with_default("Enter Receiver ID: ", current_receiver_id)

    if len(result) == 0:
        raise ConfigurationAborted()
    return result


def configure_telegram(config: YamlConfig) -> Dict[str, Any]:
    """Ask the user for details required for the Telegram configuration"""
    bot_token = get_bot_token(config)
    receiver_id = get_receiver_id(config)
    return {Notifier.TELEGRAM.value: {"bot_token": bot_token, "receiver_ids": [receiver_id]}}


def configure_mattermost(config: YamlConfig) -> Dict[str, Any]:
    """Ask the user for the mattermost webhook URL"""
    clear()
    print("Mattermost Webhook URL\n")
    print("To receive messages over Mattermost, Flathunter will need the Webhook URL\n" "of your Mattermost server.\n")

    webhook_url = prompt_with_default("Enter Webhook URL: ", config.mattermost_webhook_url())
    if len(webhook_url) == 0:
        raise ConfigurationAborted()
    return {Notifier.MATTERMOST.value: {"webhook_url": webhook_url}}


def configure_apprise(config: YamlConfig) -> Dict[str, Any]:
    """Ask the user for the apprise notification URL"""
    clear()
    print("Apprise notification URL\n")
    print(
        "To receive messages using Apprise, you need to supply a notification URL in the\n"
        "apprise format, e.g. 'gotifys://...' or 'mailto://...'\n"
    )
    if len(config.apprise_urls()) > 0:
        apprise_url = prompt("Enter Apprise notification URL: ", default=config.apprise_urls()[0])
    else:
        apprise_url = prompt("Enter Apprise notification URL: ")

    if len(apprise_url) == 0:
        raise ConfigurationAborted()
    return {Notifier.APPRISE.value: [apprise_url]}


def configure_slack(config: YamlConfig) -> Dict[str, Any]:
    """Ask the user for the Slack webhook URL"""
    clear()
    print("Slack Webhook URL\n")
    print("To receive messages over Slack, Flathunter will need the Webhook URL\n" "of your Slack channel.\n")

    webhook_url = prompt_with_default("Enter Webhook URL: ", config.slack_webhook_url())
    if len(webhook_url) == 0:
        raise ConfigurationAborted()
    return {Notifier.SLACK.value: {"webhook_url": webhook_url}}


def configure_notifier(notifier: str, config) -> Dict[str, Any]:
    """Configure the selected / active notifier"""
    if notifier == Notifier.TELEGRAM.value:
        return configure_telegram(config)
    if notifier == Notifier.MATTERMOST.value:
        return configure_mattermost(config)
    if notifier == Notifier.APPRISE.value:
        return configure_apprise(config)
    if notifier == Notifier.SLACK.value:
        return configure_slack(config)
    raise ConfigurationError("Invalid Notifier Selection")


def configure_captcha(urls: List[str], config: YamlConfig) -> Optional[Dict[str, Any]]:
    """Configure the captcha solver, where required"""
    is_immoscout = reduce(
        lambda a, b: a or b, [re.search(immobilienscout.STATIC_URL_PATTERN, url) for url in urls], False
    )
    if not is_immoscout:
        return None
    clear()
    print("Captcha configuration\n")
    print(
        "Your search configuration includes URLs from ImmobilienScout24\n"
        "To crawl ImmoScout, we need to browse the site with a real Chrome browser instance\n"
        "and solve the Captcha that shows up on the ImmoScout site.\n"
    )
    print("You WILL NEED TO INSTALL google-chrome / chromium to solve Captchas\n")
<<<<<<< HEAD
    print(
        "We recommend using 2captcha (https://2captcha.com/) as your captcha-solving\n"
        "service. You will need an account there with some credit on it.\n"
        "IMPORTANT NOTICE: Buying captcha credit does not guarantee that Flathunter will be\n"
        "able to bypass the bot detection on the ImmoScout site - pay at your own risk!!\n"
    )
    print(
        "Once you have an account and have paid, enter the API Key here (or hit Enter\n"
        "to skip Captcha configuration, but be aware that ImmoScout scraping will fail...)\n"
    )
    if config.get_twocaptcha_key() is not None:
        api_key = prompt("Enter 2Captcha API Key: ", default=config.get_twocaptcha_key())
=======
    print("We recommend using Capmonster (https://capmonster.cloud/) as your captcha-solving\n"
    "service. You will need an account there with some credit on it.\n"
    "IMPORTANT NOTICE: Buying captcha credit does not guarantee that Flathunter will be\n"
    "able to bypass the bot detection on the ImmoScout site - pay at your own risk!!\n")
    print("Once you have an account and have paid, enter the API Key here (or hit Enter\n"
    "to skip Captcha configuration, but be aware that ImmoScout scraping will fail...)\n")
    if config.get_capmonster_key() is not None:
        api_key = prompt("Enter Capmonster API Key: ", default=config.get_capmonster_key())
>>>>>>> 0002ab5c
    else:
        api_key = prompt("Enter Capmonster API Key: ")

    if len(api_key) == 0:
        return None
    return {
        "captcha": {
<<<<<<< HEAD
            "2captcha": {"api_key": api_key},
=======
            "capmonster": {
                "api_key": api_key
            },
>>>>>>> 0002ab5c
            "driver_arguments": [
                "--no-sandbox",
                "--headless",
                "--disable-gpu",
                "--remote-debugging-port=9222",
                "--disable-dev-shm-usage",
                "window-size=1024,768",
            ],
        }
    }


def load_config(existing) -> YamlConfig:
    """Load the existing (or default) config from disk"""
    yaml = YAML()
    source_file = "config.yaml.dist"
    if existing:
        source_file = "config.yaml"
    with open(source_file, "r", encoding="utf-8") as dist_config:
        config = yaml.load(dist_config)
    return YamlConfig(config)


def save_config(config: Dict):
    """Save the configuration as 'config.yaml'"""
    clear()
    yaml = YAML()
    with open("config.yaml", "w", encoding="utf-8") as config_file:
        yaml.dump(config, config_file)
    print("Configuration saved to 'config.yaml' - you're all set!")


def check_existing() -> bool:
    """Check to see if a configuration file already exists, prompt if so"""
    if not os.path.exists("config.yaml"):
        return False
    result = button_dialog(
        title="Config File Exists",
        text="We found an existing 'config.yaml' file in the current directory\n"
        "Running the wizard will update / edit this file. Do you want to proceed?",
        buttons=[("Yes", True), ("No", False)],
    ).run()
    if not result:
        raise ConfigurationAborted()
    return True


def main():
    """Run the configuration wizard"""
    try:
        welcome()
        existing = check_existing()
        config = load_config(existing)
        config.init_searchers()
        urls = gather_urls(config)
        config.set_keys({"urls": urls})
        notifier = select_notifier(config)
        config.set_keys({"notifiers": [notifier]})
        notifier_config = configure_notifier(notifier, config)
        config.set_keys(notifier_config)
        captcha_config = configure_captcha(urls, config)
        if captcha_config is not None:
            config.set_keys(captcha_config)
        save_config(config.config)
    except ConfigurationAborted:
        print("Configuration was aborted by user action")
        sys.exit(1)


if __name__ == "__main__":
    main()<|MERGE_RESOLUTION|>--- conflicted
+++ resolved
@@ -239,20 +239,6 @@
         "and solve the Captcha that shows up on the ImmoScout site.\n"
     )
     print("You WILL NEED TO INSTALL google-chrome / chromium to solve Captchas\n")
-<<<<<<< HEAD
-    print(
-        "We recommend using 2captcha (https://2captcha.com/) as your captcha-solving\n"
-        "service. You will need an account there with some credit on it.\n"
-        "IMPORTANT NOTICE: Buying captcha credit does not guarantee that Flathunter will be\n"
-        "able to bypass the bot detection on the ImmoScout site - pay at your own risk!!\n"
-    )
-    print(
-        "Once you have an account and have paid, enter the API Key here (or hit Enter\n"
-        "to skip Captcha configuration, but be aware that ImmoScout scraping will fail...)\n"
-    )
-    if config.get_twocaptcha_key() is not None:
-        api_key = prompt("Enter 2Captcha API Key: ", default=config.get_twocaptcha_key())
-=======
     print("We recommend using Capmonster (https://capmonster.cloud/) as your captcha-solving\n"
     "service. You will need an account there with some credit on it.\n"
     "IMPORTANT NOTICE: Buying captcha credit does not guarantee that Flathunter will be\n"
@@ -261,7 +247,6 @@
     "to skip Captcha configuration, but be aware that ImmoScout scraping will fail...)\n")
     if config.get_capmonster_key() is not None:
         api_key = prompt("Enter Capmonster API Key: ", default=config.get_capmonster_key())
->>>>>>> 0002ab5c
     else:
         api_key = prompt("Enter Capmonster API Key: ")
 
@@ -269,13 +254,9 @@
         return None
     return {
         "captcha": {
-<<<<<<< HEAD
-            "2captcha": {"api_key": api_key},
-=======
             "capmonster": {
                 "api_key": api_key
             },
->>>>>>> 0002ab5c
             "driver_arguments": [
                 "--no-sandbox",
                 "--headless",
