--- conflicted
+++ resolved
@@ -287,31 +287,6 @@
 
 To make deployment with docker easier, most of the important configuration options can be set with environment variables. The current list of recognised variables includes:
 
-<<<<<<< HEAD
-- FLATHUNTER_TARGET_URLS - a semicolon-separated list of URLs to crawl
-- FLATHUNTER_DATABASE_LOCATION - the location on disk of the sqlite database if required
-- FLATHUNTER_GOOGLE_CLOUD_PROJECT_ID - the Google Cloud Project ID, for Google Cloud deployments
-- FLATHUNTER_VERBOSE_LOG - set to any value to enable verbose logging
-- FLATHUNTER_LOOP_PERIOD_SECONDS - a number in seconds for the crawling interval
-- FLATHUNTER_MESSAGE_FORMAT - a format string for the notification messages, where `#CR#` will be replaced by newline
-- FLATHUNTER_NOTIFIERS - a comma-separated list of notifiers to enable (e.g. `telegram,mattermost`)
-- FLATHUNTER_TELEGRAM_BOT_TOKEN - the token for the Telegram notifier
-- FLATHUNTER_TELEGRAM_RECEIVER_IDS - a comma-separated list of receiver IDs for Telegram notifications
-- FLATHUNTER_MATTERMOST_WEBHOOK_URL - the webhook URL for Mattermost notifications
-- FLATHUNTER_WEBSITE_SESSION_KEY - the secret session key used to secure sessions for the flathunter website deployment
-- FLATHUNTER_WEBSITE_DOMAIN - the public domain of the flathunter website deployment
-- FLATHUNTER_2CAPTCHA_KEY - the API key for 2captcha
-- FLATHUNTER_IMAGETYPERZ_TOKEN - the API token for ImageTyperz
-- FLATHUNTER_HEADLESS_BROWSER - set to any value to configure Google Chrome to be launched in headless mode (necessary for Docker installations)
-- FLATHUNTER_FILTER_EXCLUDED_TITLES - a semicolon-separated list of words to filter out from matches
-- FLATHUNTER_FILTER_MIN_PRICE - the minimum price (integer euros)
-- FLATHUNTER_FILTER_MAX_PRICE - the maximum price (integer euros)
-- FLATHUNTER_FILTER_MIN_SIZE - the minimum size (integer square meters)
-- FLATHUNTER_FILTER_MAX_SIZE - the maximum size (integer square meters)
-- FLATHUNTER_FILTER_MIN_ROOMS - the minimum number of rooms (integer)
-- FLATHUNTER_FILTER_MAX_ROOMS - the maximum number of rooms (integer)
-- FLATHUNTER_FILTER_MAX_PRICE_PER_SQUARE - the maximum price per square meter (integer euros)
-=======
  - FLATHUNTER_TARGET_URLS - a semicolon-separated list of URLs to crawl
  - FLATHUNTER_DATABASE_LOCATION - the location on disk of the sqlite database if required
  - FLATHUNTER_GOOGLE_CLOUD_PROJECT_ID - the Google Cloud Project ID, for Google Cloud deployments
@@ -336,7 +311,6 @@
  - FLATHUNTER_FILTER_MIN_ROOMS - the minimum number of rooms (integer)
  - FLATHUNTER_FILTER_MAX_ROOMS - the maximum number of rooms (integer)
  - FLATHUNTER_FILTER_MAX_PRICE_PER_SQUARE - the maximum price per square meter (integer euros)
->>>>>>> f343e30b
 
 ### Google Cloud Deployment
 
