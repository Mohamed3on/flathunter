"""Wrap configuration options as an object"""
import os
from typing import Optional, Dict, Any

import json
import yaml
from dotenv import load_dotenv

from flathunter.captcha.captcha_solver import CaptchaSolver
from flathunter.captcha.imagetyperz_solver import ImageTyperzSolver
from flathunter.captcha.twocaptcha_solver import TwoCaptchaSolver
from flathunter.crawler.ebaykleinanzeigen import CrawlEbayKleinanzeigen
from flathunter.crawler.idealista import CrawlIdealista
from flathunter.crawler.immobiliare import CrawlImmobiliare
from flathunter.crawler.immobilienscout import CrawlImmobilienscout
from flathunter.crawler.immowelt import CrawlImmowelt
from flathunter.crawler.meinestadt import CrawlMeineStadt
from flathunter.crawler.wggesucht import CrawlWgGesucht
from flathunter.crawler.subito import CrawlSubito
from flathunter.filter import Filter
from flathunter.logging import logger
from flathunter.exceptions import ConfigException

load_dotenv()


def _read_env(key: str, fallback: Optional[str] = None) -> Optional[str]:
    """ read the given key from environment"""
    return os.environ.get(key, fallback)


class Env:
    """Registers and freezes environment variables"""

    # Captcha setup
    FLATHUNTER_2CAPTCHA_KEY = _read_env("FLATHUNTER_2CAPTCHA_KEY")
    FLATHUNTER_IMAGETYPERZ_TOKEN = _read_env("FLATHUNTER_IMAGETYPERZ_TOKEN")
    FLATHUNTER_HEADLESS_BROWSER = _read_env("FLATHUNTER_HEADLESS_BROWSER")

    # Generic Config
    FLATHUNTER_TARGET_URLS = _read_env("FLATHUNTER_TARGET_URLS")
    FLATHUNTER_DATABASE_LOCATION = _read_env("FLATHUNTER_DATABASE_LOCATION")
    FLATHUNTER_GOOGLE_CLOUD_PROJECT_ID = _read_env(
        "FLATHUNTER_GOOGLE_CLOUD_PROJECT_ID")
    FLATHUNTER_VERBOSE_LOG = _read_env("FLATHUNTER_VERBOSE_LOG")
    FLATHUNTER_LOOP_PERIOD_SECONDS = _read_env(
        "FLATHUNTER_LOOP_PERIOD_SECONDS")
    FLATHUNTER_LOOP_PAUSE_FROM = _read_env("FLATHUNTER_LOOP_PAUSE_FROM")
    FLATHUNTER_LOOP_PAUSE_TILL = _read_env("FLATHUNTER_LOOP_PAUSE_TILL")
    FLATHUNTER_MESSAGE_FORMAT = _read_env("FLATHUNTER_MESSAGE_FORMAT")

    # Website setup
    FLATHUNTER_WEBSITE_SESSION_KEY = _read_env(
        "FLATHUNTER_WEBSITE_SESSION_KEY")
    FLATHUNTER_WEBSITE_DOMAIN = _read_env("FLATHUNTER_WEBSITE_DOMAIN")
    FLATHUNTER_WEBSITE_BOT_NAME = _read_env("FLATHUNTER_WEBSITE_BOT_NAME")

    # Notification setup
    FLATHUNTER_NOTIFIERS = _read_env("FLATHUNTER_NOTIFIERS")
    FLATHUNTER_TELEGRAM_BOT_TOKEN = _read_env("FLATHUNTER_TELEGRAM_BOT_TOKEN")
    FLATHUNTER_TELEGRAM_BOT_NOTIFY_WITH_IMAGES = \
        _read_env("FLATHUNTER_TELEGRAM_BOT_NOTIFY_WITH_IMAGES")
    FLATHUNTER_TELEGRAM_RECEIVER_IDS = _read_env(
        "FLATHUNTER_TELEGRAM_RECEIVER_IDS")
    FLATHUNTER_MATTERMOST_WEBHOOK_URL = _read_env(
        "FLATHUNTER_MATTERMOST_WEBHOOK_URL")
<<<<<<< HEAD
=======
    FLATHUNTER_SLACK_WEBHOOK_URL = _read_env("FLATHUNTER_SLACK_WEBHOOK_URL")
>>>>>>> f343e30b

    # Filters
    FLATHUNTER_FILTER_EXCLUDED_TITLES = _read_env(
        "FLATHUNTER_FILTER_EXCLUDED_TITLES")
    FLATHUNTER_FILTER_MIN_PRICE = _read_env("FLATHUNTER_FILTER_MIN_PRICE")
    FLATHUNTER_FILTER_MAX_PRICE = _read_env("FLATHUNTER_FILTER_MAX_PRICE")
    FLATHUNTER_FILTER_MIN_SIZE = _read_env("FLATHUNTER_FILTER_MIN_SIZE")
    FLATHUNTER_FILTER_MAX_SIZE = _read_env("FLATHUNTER_FILTER_MAX_SIZE")
    FLATHUNTER_FILTER_MIN_ROOMS = _read_env("FLATHUNTER_FILTER_MIN_ROOMS")
    FLATHUNTER_FILTER_MAX_ROOMS = _read_env("FLATHUNTER_FILTER_MAX_ROOMS")
    FLATHUNTER_FILTER_MAX_PRICE_PER_SQUARE = _read_env(
        "FLATHUNTER_FILTER_MAX_PRICE_PER_SQUARE")


def elide(string):
    """Obfuscate the value of a string for debug purposes"""
    if string is None or len(string) == 0:
        return None
    if len(string) < 6:
        return "x" * len(string)
    blanks = "x" * (len(string)-6)
    return f"{string[0:3]}{blanks}{string[-3:]}"


class YamlConfig:  # pylint: disable=too-many-public-methods
    """Generic config object constructed from nested dictionaries"""

    DEFAULT_MESSAGE_FORMAT = """{title}
Zimmer: {rooms}
Größe: {size}
Preis: {price}

{url}"""

    def __init__(self, config=None):
        if config is None:
            config = {}
        self.config = config
        self.__searchers__ = []
        self.check_deprecated()

    def __iter__(self):
        """Emulate dictionary"""
        return self.config.__iter__()

    def __getitem__(self, value):
        """Emulate dictionary"""
        return self.config[value]

    def init_searchers(self):
        """Initialize search plugins"""
        self.__searchers__ = [
            CrawlImmobilienscout(self),
            CrawlWgGesucht(self),
            CrawlEbayKleinanzeigen(self),
            CrawlImmowelt(self),
            CrawlSubito(self),
            CrawlImmobiliare(self),
            CrawlIdealista(self),
            CrawlMeineStadt(self)
        ]

    def check_deprecated(self):
        """Notifies user of deprecated config items"""
        captcha_config = self.config.get("captcha")
        if captcha_config is not None:
            if captcha_config.get("imagetypers") is not None:
                logger.warning(
                    'Captcha configuration for "imagetypers" (captcha/imagetypers) has been '
                    'renamed to "imagetyperz". '
                    'We found an outdated entry, which has to be renamed accordingly, in order '
                    'to be detected again.'
                )
            if captcha_config.get("driver_path") is not None:
                logger.warning(
                    'Captcha configuration for "driver_path" (captcha/driver_path) is no longer '
                    'required, as driver setup has been automated.'
                )

    def get(self, key, value=None):
        """Emulate dictionary"""
        return self.config.get(key, value)

    def _read_yaml_path(self, path, default_value=None):
        """Resolve a dotted variable path in nested dictionaries"""
        config = self.config
        parts = path.split('.')
        while len(parts) > 1 and config is not None:
            config = config.get(parts[0], {})
            parts = parts[1:]
        if config is None:
            return default_value
        res = config.get(parts[0], default_value)
        if res is None:
            return default_value
        return res

    def set_searchers(self, searchers):
        """Update the active search plugins"""
        self.__searchers__ = searchers

    def searchers(self):
        """Get the list of search plugins"""
        return self.__searchers__

    def get_filter(self):
        """Read the configured filter"""
        builder = Filter.builder()
        builder.read_config(self)
        return builder.build()

    def captcha_enabled(self):
        """Check if captcha is configured"""
        return self._get_captcha_solver() is not None

    def get_captcha_checkbox(self) -> bool:
        """Check if captcha checkbox support is needed"""
        return self._read_yaml_path('captcha.checkbox', False)

    def get_captcha_afterlogin_string(self):
        """Check if afterlogin string should be presented"""
        return self._read_yaml_path('captcha.afterlogin_string', '')

    def database_location(self):
        """Return the location of the database folder"""
        config_database_location = self._read_yaml_path('database_location')
        if config_database_location is not None:
            return config_database_location
        return os.path.abspath(os.path.dirname(os.path.abspath(__file__)) + "/..")

    def target_urls(self):
        """List of target URLs for crawling"""
        return self._read_yaml_path('urls', [])

    def verbose_logging(self):
        """Return true if logging should be verbose"""
        return self._read_yaml_path('verbose') is not None

    def loop_is_active(self):
        """Return true if flathunter should be crawling in a loop"""
        return self._read_yaml_path('loop.active', False)

    def loop_period_seconds(self):
        """Number of seconds to wait between crawls when looping"""
        return self._read_yaml_path('loop.sleeping_time', 60 * 10)

    def loop_pause_from(self):
        """Start time of loop pause"""
        return self._read_yaml_path('loop.pause.from', "00:00")

    def loop_pause_till(self):
        """End time of loop pause"""
        return self._read_yaml_path('loop.pause.till', "00:00")

    def has_website_config(self):
        """True if the flathunter website configuration is present"""
        return 'website' in self.config

    def website_session_key(self):
        """Secret session key for the flathunter website"""
        return self._read_yaml_path('website.session_key', None)

    def website_domain(self):
        """Domain that the flathunter website is hosted at"""
        return self._read_yaml_path('website.domain', None)

    def website_bot_name(self):
        """Name of the telegram bot used by the flathunter website to send messages"""
        return self._read_yaml_path('website.bot_name', None)

    def google_cloud_project_id(self):
        """Google Cloud project ID for App Engine / Cloud Run deployments"""
        return self._read_yaml_path('google_cloud_project_id', None)

    def message_format(self):
        """Format of the message to send in user notifications"""
        config_format = self._read_yaml_path('message', None)
        if config_format is not None:
            return config_format
        return self.DEFAULT_MESSAGE_FORMAT

    def telegram_preferred_max_pps(self):
        """Preferred maximum price per square meter"""
        return self._read_yaml_path('telegram.preferred_max_pps', None)

    def notifiers(self):
        """List of currently-active notifiers"""
        return self._read_yaml_path('notifiers', [])

    def telegram_bot_token(self) -> Optional[str]:
        """API Token to authenticate to the Telegram bot"""
        return self._read_yaml_path('telegram.bot_token', None)

    def telegram_notify_with_images(self) -> bool:
        """True if images should be sent along with notifications"""
        flag = str(self._read_yaml_path(
            "telegram.notify_with_images", 'false'))
        return flag.lower() == 'true'

    def telegram_receiver_ids(self):
        """Static list of receiver IDs for notification messages"""
        return self._read_yaml_path('telegram.receiver_ids') or []

    def mattermost_webhook_url(self):
        """Webhook for sending Mattermost messages"""
        return self._read_yaml_path('mattermost.webhook_url', None)

    def slack_webhook_url(self):
        """Webhook for sending Slack messages"""
        return self._read_yaml_path('slack.webhook_url', "")

    def apprise_urls(self):
        """Notification URLs for Apprise"""
        return self._read_yaml_path('apprise', [])

    def _get_imagetyperz_token(self):
        """API Token for Imagetyperz"""
        return self._read_yaml_path("captcha.imagetyperz.token", "")

    def get_twocaptcha_key(self):
        """API Token for 2captcha"""
        return self._read_yaml_path("captcha.2captcha.api_key", "")

    def _get_captcha_solver(self) -> Optional[CaptchaSolver]:
        """Get configured captcha solver"""
        imagetyperz_token = self._get_imagetyperz_token()
        if imagetyperz_token:
            return ImageTyperzSolver(imagetyperz_token)

        twocaptcha_api_key = self.get_twocaptcha_key()
        if twocaptcha_api_key:
            return TwoCaptchaSolver(twocaptcha_api_key)

        return None

    def get_captcha_solver(self) -> CaptchaSolver:
        """Return the configured captcha solver (or raise exception)"""
        solver = self._get_captcha_solver()
        if solver is not None:
            return solver
        raise ConfigException("No captcha solver configured properly.")

    def captcha_driver_arguments(self):
        """The list of driver arguments for Selenium / Webdriver"""
        return self._read_yaml_path('captcha.driver_arguments', [])

    def use_proxy(self):
        """Check if proxy is configured"""
        return "use_proxy_list" in self.config and self.config["use_proxy_list"]

    def set_keys(self, dict_keys: Dict[str, Any]):
        """Update the config keys based on the content of the dictionary passed"""
        self.config.update(dict_keys)

    def _get_filter_config(self, key: str) -> Optional[Any]:
        return (self.config.get("filters", {}) or {}).get(key, None)

    def excluded_titles(self):
        """Return the configured list of titles to exclude"""
        if "excluded_titles" in self.config:
            return self.config["excluded_titles"]
        return self._get_filter_config("excluded_titles") or []

    def min_price(self):
        """Return the configured minimum price"""
        return self._get_filter_config("min_price")

    def max_price(self):
        """Return the configured maximum price"""
        return self._get_filter_config("max_price")

    def min_size(self):
        """Return the configured minimum size"""
        return self._get_filter_config("min_size")

    def max_size(self):
        """Return the configured maximum size"""
        return self._get_filter_config("max_size")

    def min_rooms(self):
        """Return the configured minimum number of rooms"""
        return self._get_filter_config("min_rooms")

    def max_rooms(self):
        """Return the configured maximum number of rooms"""
        return self._get_filter_config("max_rooms")

    def max_price_per_square(self):
        """Return the configured maximum price per square meter"""
        return self._get_filter_config("max_price_per_square")

    def __repr__(self):
        return json.dumps({
            "captcha_enabled": self.captcha_enabled(),
            "captcha_driver_arguments": self.captcha_driver_arguments(),
            "captcha_solver": type(self._get_captcha_solver()).__name__,
            "imagetyperz_token": elide(self._get_imagetyperz_token()),
            "twocaptcha_key": elide(self.get_twocaptcha_key()),
            "mattermost_webhook_url": self.mattermost_webhook_url(),
            "notifiers": self.notifiers(),
            "slack_webhook_url": self.slack_webhook_url(),
            "telegram_receiver_ids": self.telegram_receiver_ids(),
            "telegram_bot_token": elide(self.telegram_bot_token()),
            "target_urls": self.target_urls(),
            "use_proxy": self.use_proxy(),
        })


class CaptchaEnvironmentConfig(YamlConfig):
    """Mixin to add environment-variable captcha support to config object"""

    def _get_imagetyperz_token(self):
        if Env.FLATHUNTER_IMAGETYPERZ_TOKEN is not None:
            return Env.FLATHUNTER_IMAGETYPERZ_TOKEN
        return super()._get_imagetyperz_token()  # pylint: disable=no-member

    def get_twocaptcha_key(self):
        """Return the currently configured 2captcha API key"""
        if Env.FLATHUNTER_2CAPTCHA_KEY is not None:
            return Env.FLATHUNTER_2CAPTCHA_KEY
        return super().get_twocaptcha_key()  # pylint: disable=no-member

    def captcha_driver_arguments(self):
        """The list of driver arguments for Selenium / Webdriver"""
        if Env.FLATHUNTER_HEADLESS_BROWSER is not None:
            return [
                "--no-sandbox",
                "--headless",
                "--disable-gpu",
                "--remote-debugging-port=9222",
                "--disable-dev-shm-usage",
                "--window-size=1024,768"
            ]
        return super().captcha_driver_arguments()  # pylint: disable=no-member


class Config(CaptchaEnvironmentConfig):  # pylint: disable=too-many-public-methods
    """Class to represent flathunter configuration, built from a file, supporting
    environment variable overrides
    """

    def __init__(self, filename=None):
        if filename is None and Env.FLATHUNTER_TARGET_URLS is None:
            raise ConfigException(
                "Config file loaction must be specified, or FLATHUNTER_TARGET_URLS must be set")
        if filename is not None:
            logger.info("Using config path %s", filename)
            if not os.path.exists(filename):
                raise ConfigException("No config file found at location %s")
            with open(filename, encoding="utf-8") as file:
                config = yaml.safe_load(file)
        else:
            config = {}
        super().__init__(config)

    def database_location(self):
        """Return the location of the database folder"""
        if Env.FLATHUNTER_DATABASE_LOCATION is not None:
            return Env.FLATHUNTER_DATABASE_LOCATION
        return super().database_location()

    def target_urls(self):
        if Env.FLATHUNTER_TARGET_URLS is not None:
            return Env.FLATHUNTER_TARGET_URLS.split(';')
        return super().target_urls()

    def verbose_logging(self):
        if Env.FLATHUNTER_VERBOSE_LOG is not None:
            return True
        return super().verbose_logging()

    def loop_is_active(self):
        if Env.FLATHUNTER_LOOP_PERIOD_SECONDS is not None:
            return True
        return super().loop_is_active()

    def loop_period_seconds(self):
        if Env.FLATHUNTER_LOOP_PERIOD_SECONDS is not None:
            return int(Env.FLATHUNTER_LOOP_PERIOD_SECONDS)
        return super().loop_period_seconds()

    def loop_pause_from(self):
        if Env.FLATHUNTER_LOOP_PAUSE_FROM is not None:
            return str(Env.FLATHUNTER_LOOP_PAUSE_FROM)
        return super().loop_pause_from()

    def loop_pause_till(self):
        if Env.FLATHUNTER_LOOP_PAUSE_TILL is not None:
            return str(Env.FLATHUNTER_LOOP_PAUSE_TILL)
        return super().loop_pause_till()

    def has_website_config(self):
        if Env.FLATHUNTER_WEBSITE_SESSION_KEY is not None:
            return True
        return super().has_website_config()

    def website_session_key(self):
        if Env.FLATHUNTER_WEBSITE_SESSION_KEY is not None:
            return Env.FLATHUNTER_WEBSITE_SESSION_KEY
        return super().website_session_key()

    def website_domain(self):
        if Env.FLATHUNTER_WEBSITE_DOMAIN is not None:
            return Env.FLATHUNTER_WEBSITE_DOMAIN
        return super().website_domain()

    def website_bot_name(self):
        if Env.FLATHUNTER_WEBSITE_BOT_NAME is not None:
            return Env.FLATHUNTER_WEBSITE_BOT_NAME
        return super().website_bot_name()

    def google_cloud_project_id(self):
        if Env.FLATHUNTER_GOOGLE_CLOUD_PROJECT_ID is not None:
            return Env.FLATHUNTER_GOOGLE_CLOUD_PROJECT_ID
        return super().google_cloud_project_id()

    def message_format(self):
        if Env.FLATHUNTER_MESSAGE_FORMAT is not None:
            return '\n'.join(Env.FLATHUNTER_MESSAGE_FORMAT.split('#CR#'))
        return super().message_format()

    def notifiers(self):
        if Env.FLATHUNTER_NOTIFIERS is not None:
            return Env.FLATHUNTER_NOTIFIERS.split(",")
        return super().notifiers()

    def telegram_bot_token(self) -> Optional[str]:
        if Env.FLATHUNTER_TELEGRAM_BOT_TOKEN is not None:
            return Env.FLATHUNTER_TELEGRAM_BOT_TOKEN
        return super().telegram_bot_token()

    def telegram_notify_with_images(self) -> bool:
        if Env.FLATHUNTER_TELEGRAM_BOT_NOTIFY_WITH_IMAGES is not None:
            return str(Env.FLATHUNTER_TELEGRAM_BOT_NOTIFY_WITH_IMAGES) == 'true'
        return super().telegram_notify_with_images()

    def telegram_receiver_ids(self):
        if Env.FLATHUNTER_TELEGRAM_RECEIVER_IDS is not None:
            return [int(x) for x in Env.FLATHUNTER_TELEGRAM_RECEIVER_IDS.split(",")]
        return super().telegram_receiver_ids()

    def mattermost_webhook_url(self):
        if Env.FLATHUNTER_MATTERMOST_WEBHOOK_URL is not None:
            return Env.FLATHUNTER_MATTERMOST_WEBHOOK_URL
        return super().mattermost_webhook_url()

    def slack_webhook_url(self):
        if Env.FLATHUNTER_SLACK_WEBHOOK_URL is not None:
            return Env.FLATHUNTER_SLACK_WEBHOOK_URL
        return super().slack_webhook_url()

    def excluded_titles(self):
        if Env.FLATHUNTER_FILTER_EXCLUDED_TITLES is not None:
            return Env.FLATHUNTER_FILTER_EXCLUDED_TITLES.split(";")
        return super().excluded_titles()

    def min_price(self):
        if Env.FLATHUNTER_FILTER_MIN_PRICE is not None:
            return int(Env.FLATHUNTER_FILTER_MIN_PRICE)
        return super().min_price()

    def max_price(self):
        if Env.FLATHUNTER_FILTER_MAX_PRICE is not None:
            return int(Env.FLATHUNTER_FILTER_MAX_PRICE)
        return super().max_price()

    def min_size(self):
        if Env.FLATHUNTER_FILTER_MIN_SIZE is not None:
            return int(Env.FLATHUNTER_FILTER_MIN_SIZE)
        return super().min_size()

    def max_size(self):
        if Env.FLATHUNTER_FILTER_MAX_SIZE is not None:
            return int(Env.FLATHUNTER_FILTER_MAX_SIZE)
        return super().max_size()

    def min_rooms(self):
        if Env.FLATHUNTER_FILTER_MIN_ROOMS is not None:
            return int(Env.FLATHUNTER_FILTER_MIN_ROOMS)
        return super().min_rooms()

    def max_rooms(self):
        if Env.FLATHUNTER_FILTER_MAX_ROOMS is not None:
            return int(Env.FLATHUNTER_FILTER_MAX_ROOMS)
        return super().max_rooms()

    def max_price_per_square(self):
        if Env.FLATHUNTER_FILTER_MAX_PRICE_PER_SQUARE is not None:
            return float(Env.FLATHUNTER_FILTER_MAX_PRICE_PER_SQUARE)
        return super().max_price_per_square()<|MERGE_RESOLUTION|>--- conflicted
+++ resolved
@@ -25,7 +25,7 @@
 
 
 def _read_env(key: str, fallback: Optional[str] = None) -> Optional[str]:
-    """ read the given key from environment"""
+    """read the given key from environment"""
     return os.environ.get(key, fallback)
 
 
@@ -40,46 +40,35 @@
     # Generic Config
     FLATHUNTER_TARGET_URLS = _read_env("FLATHUNTER_TARGET_URLS")
     FLATHUNTER_DATABASE_LOCATION = _read_env("FLATHUNTER_DATABASE_LOCATION")
-    FLATHUNTER_GOOGLE_CLOUD_PROJECT_ID = _read_env(
-        "FLATHUNTER_GOOGLE_CLOUD_PROJECT_ID")
+    FLATHUNTER_GOOGLE_CLOUD_PROJECT_ID = _read_env("FLATHUNTER_GOOGLE_CLOUD_PROJECT_ID")
     FLATHUNTER_VERBOSE_LOG = _read_env("FLATHUNTER_VERBOSE_LOG")
-    FLATHUNTER_LOOP_PERIOD_SECONDS = _read_env(
-        "FLATHUNTER_LOOP_PERIOD_SECONDS")
+    FLATHUNTER_LOOP_PERIOD_SECONDS = _read_env("FLATHUNTER_LOOP_PERIOD_SECONDS")
     FLATHUNTER_LOOP_PAUSE_FROM = _read_env("FLATHUNTER_LOOP_PAUSE_FROM")
     FLATHUNTER_LOOP_PAUSE_TILL = _read_env("FLATHUNTER_LOOP_PAUSE_TILL")
     FLATHUNTER_MESSAGE_FORMAT = _read_env("FLATHUNTER_MESSAGE_FORMAT")
 
     # Website setup
-    FLATHUNTER_WEBSITE_SESSION_KEY = _read_env(
-        "FLATHUNTER_WEBSITE_SESSION_KEY")
+    FLATHUNTER_WEBSITE_SESSION_KEY = _read_env("FLATHUNTER_WEBSITE_SESSION_KEY")
     FLATHUNTER_WEBSITE_DOMAIN = _read_env("FLATHUNTER_WEBSITE_DOMAIN")
     FLATHUNTER_WEBSITE_BOT_NAME = _read_env("FLATHUNTER_WEBSITE_BOT_NAME")
 
     # Notification setup
     FLATHUNTER_NOTIFIERS = _read_env("FLATHUNTER_NOTIFIERS")
     FLATHUNTER_TELEGRAM_BOT_TOKEN = _read_env("FLATHUNTER_TELEGRAM_BOT_TOKEN")
-    FLATHUNTER_TELEGRAM_BOT_NOTIFY_WITH_IMAGES = \
-        _read_env("FLATHUNTER_TELEGRAM_BOT_NOTIFY_WITH_IMAGES")
-    FLATHUNTER_TELEGRAM_RECEIVER_IDS = _read_env(
-        "FLATHUNTER_TELEGRAM_RECEIVER_IDS")
-    FLATHUNTER_MATTERMOST_WEBHOOK_URL = _read_env(
-        "FLATHUNTER_MATTERMOST_WEBHOOK_URL")
-<<<<<<< HEAD
-=======
+    FLATHUNTER_TELEGRAM_BOT_NOTIFY_WITH_IMAGES = _read_env("FLATHUNTER_TELEGRAM_BOT_NOTIFY_WITH_IMAGES")
+    FLATHUNTER_TELEGRAM_RECEIVER_IDS = _read_env("FLATHUNTER_TELEGRAM_RECEIVER_IDS")
+    FLATHUNTER_MATTERMOST_WEBHOOK_URL = _read_env("FLATHUNTER_MATTERMOST_WEBHOOK_URL")
     FLATHUNTER_SLACK_WEBHOOK_URL = _read_env("FLATHUNTER_SLACK_WEBHOOK_URL")
->>>>>>> f343e30b
 
     # Filters
-    FLATHUNTER_FILTER_EXCLUDED_TITLES = _read_env(
-        "FLATHUNTER_FILTER_EXCLUDED_TITLES")
+    FLATHUNTER_FILTER_EXCLUDED_TITLES = _read_env("FLATHUNTER_FILTER_EXCLUDED_TITLES")
     FLATHUNTER_FILTER_MIN_PRICE = _read_env("FLATHUNTER_FILTER_MIN_PRICE")
     FLATHUNTER_FILTER_MAX_PRICE = _read_env("FLATHUNTER_FILTER_MAX_PRICE")
     FLATHUNTER_FILTER_MIN_SIZE = _read_env("FLATHUNTER_FILTER_MIN_SIZE")
     FLATHUNTER_FILTER_MAX_SIZE = _read_env("FLATHUNTER_FILTER_MAX_SIZE")
     FLATHUNTER_FILTER_MIN_ROOMS = _read_env("FLATHUNTER_FILTER_MIN_ROOMS")
     FLATHUNTER_FILTER_MAX_ROOMS = _read_env("FLATHUNTER_FILTER_MAX_ROOMS")
-    FLATHUNTER_FILTER_MAX_PRICE_PER_SQUARE = _read_env(
-        "FLATHUNTER_FILTER_MAX_PRICE_PER_SQUARE")
+    FLATHUNTER_FILTER_MAX_PRICE_PER_SQUARE = _read_env("FLATHUNTER_FILTER_MAX_PRICE_PER_SQUARE")
 
 
 def elide(string):
@@ -88,7 +77,7 @@
         return None
     if len(string) < 6:
         return "x" * len(string)
-    blanks = "x" * (len(string)-6)
+    blanks = "x" * (len(string) - 6)
     return f"{string[0:3]}{blanks}{string[-3:]}"
 
 
@@ -127,7 +116,7 @@
             CrawlSubito(self),
             CrawlImmobiliare(self),
             CrawlIdealista(self),
-            CrawlMeineStadt(self)
+            CrawlMeineStadt(self),
         ]
 
     def check_deprecated(self):
@@ -138,13 +127,13 @@
                 logger.warning(
                     'Captcha configuration for "imagetypers" (captcha/imagetypers) has been '
                     'renamed to "imagetyperz". '
-                    'We found an outdated entry, which has to be renamed accordingly, in order '
-                    'to be detected again.'
+                    "We found an outdated entry, which has to be renamed accordingly, in order "
+                    "to be detected again."
                 )
             if captcha_config.get("driver_path") is not None:
                 logger.warning(
                     'Captcha configuration for "driver_path" (captcha/driver_path) is no longer '
-                    'required, as driver setup has been automated.'
+                    "required, as driver setup has been automated."
                 )
 
     def get(self, key, value=None):
@@ -154,7 +143,7 @@
     def _read_yaml_path(self, path, default_value=None):
         """Resolve a dotted variable path in nested dictionaries"""
         config = self.config
-        parts = path.split('.')
+        parts = path.split(".")
         while len(parts) > 1 and config is not None:
             config = config.get(parts[0], {})
             parts = parts[1:]
@@ -185,103 +174,102 @@
 
     def get_captcha_checkbox(self) -> bool:
         """Check if captcha checkbox support is needed"""
-        return self._read_yaml_path('captcha.checkbox', False)
+        return self._read_yaml_path("captcha.checkbox", False)
 
     def get_captcha_afterlogin_string(self):
         """Check if afterlogin string should be presented"""
-        return self._read_yaml_path('captcha.afterlogin_string', '')
+        return self._read_yaml_path("captcha.afterlogin_string", "")
 
     def database_location(self):
         """Return the location of the database folder"""
-        config_database_location = self._read_yaml_path('database_location')
+        config_database_location = self._read_yaml_path("database_location")
         if config_database_location is not None:
             return config_database_location
         return os.path.abspath(os.path.dirname(os.path.abspath(__file__)) + "/..")
 
     def target_urls(self):
         """List of target URLs for crawling"""
-        return self._read_yaml_path('urls', [])
+        return self._read_yaml_path("urls", [])
 
     def verbose_logging(self):
         """Return true if logging should be verbose"""
-        return self._read_yaml_path('verbose') is not None
+        return self._read_yaml_path("verbose") is not None
 
     def loop_is_active(self):
         """Return true if flathunter should be crawling in a loop"""
-        return self._read_yaml_path('loop.active', False)
+        return self._read_yaml_path("loop.active", False)
 
     def loop_period_seconds(self):
         """Number of seconds to wait between crawls when looping"""
-        return self._read_yaml_path('loop.sleeping_time', 60 * 10)
+        return self._read_yaml_path("loop.sleeping_time", 60 * 10)
 
     def loop_pause_from(self):
         """Start time of loop pause"""
-        return self._read_yaml_path('loop.pause.from', "00:00")
+        return self._read_yaml_path("loop.pause.from", "00:00")
 
     def loop_pause_till(self):
         """End time of loop pause"""
-        return self._read_yaml_path('loop.pause.till', "00:00")
+        return self._read_yaml_path("loop.pause.till", "00:00")
 
     def has_website_config(self):
         """True if the flathunter website configuration is present"""
-        return 'website' in self.config
+        return "website" in self.config
 
     def website_session_key(self):
         """Secret session key for the flathunter website"""
-        return self._read_yaml_path('website.session_key', None)
+        return self._read_yaml_path("website.session_key", None)
 
     def website_domain(self):
         """Domain that the flathunter website is hosted at"""
-        return self._read_yaml_path('website.domain', None)
+        return self._read_yaml_path("website.domain", None)
 
     def website_bot_name(self):
         """Name of the telegram bot used by the flathunter website to send messages"""
-        return self._read_yaml_path('website.bot_name', None)
+        return self._read_yaml_path("website.bot_name", None)
 
     def google_cloud_project_id(self):
         """Google Cloud project ID for App Engine / Cloud Run deployments"""
-        return self._read_yaml_path('google_cloud_project_id', None)
+        return self._read_yaml_path("google_cloud_project_id", None)
 
     def message_format(self):
         """Format of the message to send in user notifications"""
-        config_format = self._read_yaml_path('message', None)
+        config_format = self._read_yaml_path("message", None)
         if config_format is not None:
             return config_format
         return self.DEFAULT_MESSAGE_FORMAT
 
     def telegram_preferred_max_pps(self):
         """Preferred maximum price per square meter"""
-        return self._read_yaml_path('telegram.preferred_max_pps', None)
+        return self._read_yaml_path("telegram.preferred_max_pps", None)
 
     def notifiers(self):
         """List of currently-active notifiers"""
-        return self._read_yaml_path('notifiers', [])
+        return self._read_yaml_path("notifiers", [])
 
     def telegram_bot_token(self) -> Optional[str]:
         """API Token to authenticate to the Telegram bot"""
-        return self._read_yaml_path('telegram.bot_token', None)
+        return self._read_yaml_path("telegram.bot_token", None)
 
     def telegram_notify_with_images(self) -> bool:
         """True if images should be sent along with notifications"""
-        flag = str(self._read_yaml_path(
-            "telegram.notify_with_images", 'false'))
-        return flag.lower() == 'true'
+        flag = str(self._read_yaml_path("telegram.notify_with_images", "false"))
+        return flag.lower() == "true"
 
     def telegram_receiver_ids(self):
         """Static list of receiver IDs for notification messages"""
-        return self._read_yaml_path('telegram.receiver_ids') or []
+        return self._read_yaml_path("telegram.receiver_ids") or []
 
     def mattermost_webhook_url(self):
         """Webhook for sending Mattermost messages"""
-        return self._read_yaml_path('mattermost.webhook_url', None)
+        return self._read_yaml_path("mattermost.webhook_url", None)
 
     def slack_webhook_url(self):
         """Webhook for sending Slack messages"""
-        return self._read_yaml_path('slack.webhook_url', "")
+        return self._read_yaml_path("slack.webhook_url", "")
 
     def apprise_urls(self):
         """Notification URLs for Apprise"""
-        return self._read_yaml_path('apprise', [])
+        return self._read_yaml_path("apprise", [])
 
     def _get_imagetyperz_token(self):
         """API Token for Imagetyperz"""
@@ -312,7 +300,7 @@
 
     def captcha_driver_arguments(self):
         """The list of driver arguments for Selenium / Webdriver"""
-        return self._read_yaml_path('captcha.driver_arguments', [])
+        return self._read_yaml_path("captcha.driver_arguments", [])
 
     def use_proxy(self):
         """Check if proxy is configured"""
@@ -360,20 +348,22 @@
         return self._get_filter_config("max_price_per_square")
 
     def __repr__(self):
-        return json.dumps({
-            "captcha_enabled": self.captcha_enabled(),
-            "captcha_driver_arguments": self.captcha_driver_arguments(),
-            "captcha_solver": type(self._get_captcha_solver()).__name__,
-            "imagetyperz_token": elide(self._get_imagetyperz_token()),
-            "twocaptcha_key": elide(self.get_twocaptcha_key()),
-            "mattermost_webhook_url": self.mattermost_webhook_url(),
-            "notifiers": self.notifiers(),
-            "slack_webhook_url": self.slack_webhook_url(),
-            "telegram_receiver_ids": self.telegram_receiver_ids(),
-            "telegram_bot_token": elide(self.telegram_bot_token()),
-            "target_urls": self.target_urls(),
-            "use_proxy": self.use_proxy(),
-        })
+        return json.dumps(
+            {
+                "captcha_enabled": self.captcha_enabled(),
+                "captcha_driver_arguments": self.captcha_driver_arguments(),
+                "captcha_solver": type(self._get_captcha_solver()).__name__,
+                "imagetyperz_token": elide(self._get_imagetyperz_token()),
+                "twocaptcha_key": elide(self.get_twocaptcha_key()),
+                "mattermost_webhook_url": self.mattermost_webhook_url(),
+                "notifiers": self.notifiers(),
+                "slack_webhook_url": self.slack_webhook_url(),
+                "telegram_receiver_ids": self.telegram_receiver_ids(),
+                "telegram_bot_token": elide(self.telegram_bot_token()),
+                "target_urls": self.target_urls(),
+                "use_proxy": self.use_proxy(),
+            }
+        )
 
 
 class CaptchaEnvironmentConfig(YamlConfig):
@@ -399,7 +389,7 @@
                 "--disable-gpu",
                 "--remote-debugging-port=9222",
                 "--disable-dev-shm-usage",
-                "--window-size=1024,768"
+                "--window-size=1024,768",
             ]
         return super().captcha_driver_arguments()  # pylint: disable=no-member
 
@@ -411,8 +401,7 @@
 
     def __init__(self, filename=None):
         if filename is None and Env.FLATHUNTER_TARGET_URLS is None:
-            raise ConfigException(
-                "Config file loaction must be specified, or FLATHUNTER_TARGET_URLS must be set")
+            raise ConfigException("Config file loaction must be specified, or FLATHUNTER_TARGET_URLS must be set")
         if filename is not None:
             logger.info("Using config path %s", filename)
             if not os.path.exists(filename):
@@ -431,7 +420,7 @@
 
     def target_urls(self):
         if Env.FLATHUNTER_TARGET_URLS is not None:
-            return Env.FLATHUNTER_TARGET_URLS.split(';')
+            return Env.FLATHUNTER_TARGET_URLS.split(";")
         return super().target_urls()
 
     def verbose_logging(self):
@@ -486,7 +475,7 @@
 
     def message_format(self):
         if Env.FLATHUNTER_MESSAGE_FORMAT is not None:
-            return '\n'.join(Env.FLATHUNTER_MESSAGE_FORMAT.split('#CR#'))
+            return "\n".join(Env.FLATHUNTER_MESSAGE_FORMAT.split("#CR#"))
         return super().message_format()
 
     def notifiers(self):
@@ -501,7 +490,7 @@
 
     def telegram_notify_with_images(self) -> bool:
         if Env.FLATHUNTER_TELEGRAM_BOT_NOTIFY_WITH_IMAGES is not None:
-            return str(Env.FLATHUNTER_TELEGRAM_BOT_NOTIFY_WITH_IMAGES) == 'true'
+            return str(Env.FLATHUNTER_TELEGRAM_BOT_NOTIFY_WITH_IMAGES) == "true"
         return super().telegram_notify_with_images()
 
     def telegram_receiver_ids(self):
